# Some simple testing tasks (sorry, UNIX only).

FLAGS=


flake:
	flake8 aiohttp tests examples

develop:
	python setup.py develop

test: flake develop
	nosetests -s $(FLAGS) ./tests/

vtest: flake develop
	nosetests -s -v $(FLAGS) ./tests/

<<<<<<< HEAD
testloop: develop
	while sleep 1; do python runtests.py $(FLAGS); done

cov cover coverage: flake develop
	nosetests -s --with-cover --cover-html --cover-branches --cover-html-dir ./coverage $(FLAGS) ./tests/
=======
cov cover coverage: flake
	@coverage erase
	@coverage run -m nose -s $(FLAGS); tests
	@coverage report
	@coverage html
>>>>>>> c78fe1df
	@echo "open file://`pwd`/coverage/index.html"

clean:
	rm -rf `find . -name __pycache__`
	rm -f `find . -type f -name '*.py[co]' `
	rm -f `find . -type f -name '*~' `
	rm -f `find . -type f -name '.*~' `
	rm -f `find . -type f -name '@*' `
	rm -f `find . -type f -name '#*#' `
	rm -f `find . -type f -name '*.orig' `
	rm -f `find . -type f -name '*.rej' `
	rm -f .coverage
	rm -rf coverage
	rm -rf build
	rm -rf cover
	make -C docs clean
	python setup.py clean

doc:
	make -C docs html
	@echo "open file://`pwd`/docs/_build/html/index.html"

.PHONY: all build venv flake test vtest testloop cov clean doc<|MERGE_RESOLUTION|>--- conflicted
+++ resolved
@@ -15,19 +15,11 @@
 vtest: flake develop
 	nosetests -s -v $(FLAGS) ./tests/
 
-<<<<<<< HEAD
-testloop: develop
-	while sleep 1; do python runtests.py $(FLAGS); done
-
-cov cover coverage: flake develop
-	nosetests -s --with-cover --cover-html --cover-branches --cover-html-dir ./coverage $(FLAGS) ./tests/
-=======
 cov cover coverage: flake
 	@coverage erase
 	@coverage run -m nose -s $(FLAGS); tests
 	@coverage report
 	@coverage html
->>>>>>> c78fe1df
 	@echo "open file://`pwd`/coverage/index.html"
 
 clean:
